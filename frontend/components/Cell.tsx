'use client';

import React, { useRef, useEffect, useState } from 'react';
import { Cell as CellType } from '@/types/notebook';
import CellOutput from './CellOutput';
import AddCellButton from './AddCellButton';
import MarkdownRenderer from './MarkdownRenderer';
import CellButton from './CellButton';
import { UpdateIcon, LinkBreak2Icon, PlayIcon, RowSpacingIcon } from '@radix-ui/react-icons';
import { Check, X } from 'lucide-react';

declare const CodeMirror: any;

interface CellProps {
  cell: CellType;
  index: number;
  isActive: boolean;
  isExecuting: boolean;
  onExecute: (index: number) => void;
  onInterrupt: (index: number) => void;
  onDelete: (index: number) => void;
  onUpdate: (index: number, source: string) => void;
  onSetActive: (index: number) => void;
  onAddCell: (type: 'code' | 'markdown', index: number) => void;
}

export const Cell: React.FC<CellProps> = ({
  cell,
  index,
  isActive,
  isExecuting,
  onExecute,
  onDelete,
  onInterrupt,
  onUpdate,
  onSetActive,
  onAddCell,
}) => {
  const editorRef = useRef<HTMLTextAreaElement>(null);
  const codeMirrorInstance = useRef<any>(null);
  // Keep a ref to the latest index to avoid stale closures in event handlers
  const indexRef = useRef<number>(index);
  useEffect(() => { indexRef.current = index; }, [index]);

  // Execution timer (shows while running and persists final duration afterwards)
  const intervalRef = useRef<any>(null);
  const [elapsedLabel, setElapsedLabel] = useState<string | null>(cell.execution_time ?? null);

  const formatMs = (ms: number): string => {
    if (ms < 1000) return `${ms.toFixed(0)}ms`;
    if (ms < 60_000) return `${(ms / 1000).toFixed(1)}s`;
    const totalSeconds = Math.floor(ms / 1000);
    const minutes = Math.floor(totalSeconds / 60);
    const seconds = totalSeconds % 60;
    return `${minutes}:${seconds.toString().padStart(2, '0')}s`;
  };

  const parseExecTime = (s?: string | null): number | null => {
    if (!s) return null;
    // Accept "123.4ms" or "1.2s"
    if (s.endsWith('ms')) return parseFloat(s.replace('ms', ''));
    if (s.endsWith('s')) return parseFloat(s.replace('s', '')) * 1000;
    return null;
  };

  useEffect(() => {
    if (isExecuting) {
      const start = Date.now();
      setElapsedLabel('0ms');
      if (intervalRef.current) clearInterval(intervalRef.current);
      intervalRef.current = setInterval(() => {
        setElapsedLabel(formatMs(Date.now() - start));
      }, 100);
    } else {
      if (intervalRef.current) {
        clearInterval(intervalRef.current);
        intervalRef.current = null;
      }
      // Persist final time from cell.execution_time if available
      const ms = parseExecTime(cell.execution_time as any);
      if (ms != null) setElapsedLabel(formatMs(ms));
    }
    return () => {
      if (intervalRef.current) {
        clearInterval(intervalRef.current);
        intervalRef.current = null;
      }
    };
  }, [isExecuting, cell.execution_time]);
  const [isEditing, setIsEditing] = useState(() => cell.cell_type === 'code' || !cell.source?.trim());

  // Determine if this is a markdown cell with content in display mode
  const isMarkdownWithContent = cell.cell_type === 'markdown' && !isEditing && cell.source?.trim();

  useEffect(() => {
    if (isEditing) {
      if (!codeMirrorInstance.current && editorRef.current && typeof CodeMirror !== 'undefined') {
        const editor = CodeMirror.fromTextArea(editorRef.current, {
          mode: cell.cell_type === 'code' ? 'python' : 'text/plain',
          lineNumbers: cell.cell_type === 'code',
          theme: 'default',
          lineWrapping: true,
          placeholder: cell.cell_type === 'code' ? 'Enter code...' : 'Enter markdown...',
        });
        codeMirrorInstance.current = editor;

        editor.on('change', (instance: any) => onUpdate(indexRef.current, instance.getValue()));
        editor.on('focus', () => onSetActive(indexRef.current));
        editor.on('blur', () => {
          if (cell.cell_type === 'markdown') setIsEditing(false);
        });
        editor.on('keydown', (instance: any, event: KeyboardEvent) => {
          if (event.shiftKey && event.key === 'Enter') {
            event.preventDefault();
            handleExecute();
          }
        });

        if (editor.getValue() !== cell.source) {
          editor.setValue(cell.source);
        }
      }
    } else {
      if (codeMirrorInstance.current) {
        codeMirrorInstance.current.toTextArea();
        codeMirrorInstance.current = null;
      }
    }
  }, [isEditing, cell.source]);

  const handleExecute = () => {
    if (cell.cell_type === 'markdown') {
      setIsEditing(false);
    } else {
      if (isExecuting) {
        onInterrupt(indexRef.current);
      } else {
        onExecute(indexRef.current);
      }
    }
  };

  const handleCellClick = () => {
    onSetActive(indexRef.current);
    if (cell.cell_type === 'markdown') {
      setIsEditing(true);
    }
  };

  return (
    <div className="cell-wrapper">
<<<<<<< HEAD
      {!isMarkdownWithContent && (
        <div className="cell-status-indicator">
          <span className="status-indicator">
            <span className="status-bracket">[</span>
            {isExecuting ? (
              <UpdateIcon className="w-1 h-1" />
            ) : cell.error ? (
              <X size={14} color="#dc2626" />
            ) : cell.execution_count != null ? (
              <Check size={14} color="#16a34a" />
            ) : (
              <span style={{ width: '14px', height: '14px', display: 'inline-block' }}></span>
            )}
            <span className="status-bracket">]</span>
          </span>
          {elapsedLabel && (
            <span className="status-timer" title="Execution time">{elapsedLabel}</span>
          )}
        </div>
      )}
=======
      <div className="cell-status-indicator">
      {isExecuting ? (
        <Loader2 size={14} className="mc-spin" />
      ) : cell.error ? (
          <X size={14} color="#dc2626" />
        ) : cell.execution_count != null ? (
          <Check size={14} color="#16a34a" />
        ) : (
          <div className="status-placeholder" />
        )}
        {elapsedLabel && (
          <span className="status-timer" title="Execution time">{elapsedLabel}</span>
        )}
      </div>
>>>>>>> 5d99b760
      <div className="add-cell-line add-line-above">
        <AddCellButton onAddCell={(type) => onAddCell(type, indexRef.current)} />
      </div>

      <div
        className={`cell ${isActive ? 'active' : ''} ${isExecuting ? 'executing' : ''} ${isMarkdownWithContent ? 'markdown-display-mode' : ''}`}
        data-cell-index={index}
      >
<<<<<<< HEAD
        {/* Only show hover controls for non-markdown-display cells */}
        {!isMarkdownWithContent && (
          <div className="cell-hover-controls">
            <div className="cell-actions-right">
              <CellButton
                icon={
                  <PlayIcon className="w-6 h-6" />
                }
                onClick={(e) => { e.stopPropagation(); handleExecute(); }}
                title={isExecuting ? "Stop execution" : "Run cell"}
                isLoading={isExecuting}
              />
              <CellButton
                icon={
                  <RowSpacingIcon className="w-6 h-6" />
                }
                title="Drag to reorder"
              />
              <CellButton
                icon={
                  <LinkBreak2Icon className="w-5 h-5" />
                }
                onClick={(e) => { e.stopPropagation(); onDelete(indexRef.current); }}
                title="Delete cell"
              />
            </div>
=======
        <div className="cell-hover-controls">
          <div className="cell-actions-right">
            <button type="button" className="cell-action run-cell-btn" title={isExecuting ? 'Stop cell' : 'Run cell'} onClick={(e) => { e.stopPropagation(); handleExecute(); }}>
              {isExecuting ? <StopCircle size={14} /> : <Play size={14} />}
            </button>
            <button type="button" className="cell-action drag-handle" title="Drag to reorder">
              <MoveVertical size={14} />
            </button>
            <button type="button" className="cell-action delete-cell-btn" title="Delete cell" onClick={(e) => { e.stopPropagation(); onDelete(indexRef.current); }}>
              <Trash2 size={14} />
            </button>
>>>>>>> 5d99b760
          </div>
        )}

        <div className={`cell-content ${isMarkdownWithContent ? 'cursor-pointer' : ''}`} onClick={handleCellClick}>
          <div className="cell-input">
            {isEditing || cell.cell_type === 'code' ? (
              <div className={`cell-editor-container ${cell.cell_type === 'markdown' ? 'markdown-editor-container' : 'code-editor-container'}`}>
                <textarea ref={editorRef} defaultValue={cell.source} className={`cell-editor ${cell.cell_type === 'markdown' ? 'markdown-editor' : 'code-editor'}`} />
              </div>
            ) : (
              <MarkdownRenderer source={cell.source} onClick={() => setIsEditing(true)} />
            )}
          </div>
          <CellOutput outputs={cell.outputs} error={cell.error} />
        </div>
      </div>

      <div className="add-cell-line add-line-below">
        <AddCellButton onAddCell={(type) => onAddCell(type, indexRef.current + 1)} />
      </div>
    </div>
  );
};<|MERGE_RESOLUTION|>--- conflicted
+++ resolved
@@ -149,7 +149,6 @@
 
   return (
     <div className="cell-wrapper">
-<<<<<<< HEAD
       {!isMarkdownWithContent && (
         <div className="cell-status-indicator">
           <span className="status-indicator">
@@ -170,22 +169,6 @@
           )}
         </div>
       )}
-=======
-      <div className="cell-status-indicator">
-      {isExecuting ? (
-        <Loader2 size={14} className="mc-spin" />
-      ) : cell.error ? (
-          <X size={14} color="#dc2626" />
-        ) : cell.execution_count != null ? (
-          <Check size={14} color="#16a34a" />
-        ) : (
-          <div className="status-placeholder" />
-        )}
-        {elapsedLabel && (
-          <span className="status-timer" title="Execution time">{elapsedLabel}</span>
-        )}
-      </div>
->>>>>>> 5d99b760
       <div className="add-cell-line add-line-above">
         <AddCellButton onAddCell={(type) => onAddCell(type, indexRef.current)} />
       </div>
@@ -194,7 +177,6 @@
         className={`cell ${isActive ? 'active' : ''} ${isExecuting ? 'executing' : ''} ${isMarkdownWithContent ? 'markdown-display-mode' : ''}`}
         data-cell-index={index}
       >
-<<<<<<< HEAD
         {/* Only show hover controls for non-markdown-display cells */}
         {!isMarkdownWithContent && (
           <div className="cell-hover-controls">
@@ -221,19 +203,6 @@
                 title="Delete cell"
               />
             </div>
-=======
-        <div className="cell-hover-controls">
-          <div className="cell-actions-right">
-            <button type="button" className="cell-action run-cell-btn" title={isExecuting ? 'Stop cell' : 'Run cell'} onClick={(e) => { e.stopPropagation(); handleExecute(); }}>
-              {isExecuting ? <StopCircle size={14} /> : <Play size={14} />}
-            </button>
-            <button type="button" className="cell-action drag-handle" title="Drag to reorder">
-              <MoveVertical size={14} />
-            </button>
-            <button type="button" className="cell-action delete-cell-btn" title="Delete cell" onClick={(e) => { e.stopPropagation(); onDelete(indexRef.current); }}>
-              <Trash2 size={14} />
-            </button>
->>>>>>> 5d99b760
           </div>
         )}
 
