--- conflicted
+++ resolved
@@ -493,13 +493,7 @@
     border: none;
     outline: none;
     resize: none;
-<<<<<<< HEAD
     font-family: 'Fira', 'SF Mono', Monaco, 'Cascadia Code', 'Roboto Mono', Consolas, 'Courier New', monospace;
-=======
-    font-family:
-        "SF Mono", Monaco, "Cascadia Code", "Roboto Mono", Consolas,
-        "Courier New", monospace;
->>>>>>> 5d99b760
     font-size: 14px;
     line-height: 1.6;
     padding: 16px 20px;
@@ -534,13 +528,7 @@
 /* CodeMirror Styling */
 .CodeMirror {
     height: auto;
-<<<<<<< HEAD
     font-family: 'Fira', 'SF Mono', Monaco, 'Cascadia Code', 'Roboto Mono', Consolas, 'Courier New', monospace;
-=======
-    font-family:
-        "SF Mono", Monaco, "Cascadia Code", "Roboto Mono", Consolas,
-        "Courier New", monospace;
->>>>>>> 5d99b760
     font-size: 14px;
     line-height: 1.6;
     border: none;
@@ -648,19 +636,9 @@
     background: rgba(59, 130, 246, 0.02);
 }
 
-<<<<<<< HEAD
 .markdown-rendered h1, .markdown-rendered h2, .markdown-rendered h3,
 .markdown-rendered h4, .markdown-rendered h5, .markdown-rendered h6 {
     margin: 0px 0 0px 0;
-=======
-.markdown-rendered h1,
-.markdown-rendered h2,
-.markdown-rendered h3,
-.markdown-rendered h4,
-.markdown-rendered h5,
-.markdown-rendered h6 {
-    margin: 16px 0 8px 0;
->>>>>>> 5d99b760
     font-weight: 600;
     color: var(--mc-markdown-heading-color);
     font-family: 'Tiempos', serif;
@@ -699,13 +677,7 @@
     background: #f3f4f6;
     padding: 2px 4px;
     border-radius: 3px;
-<<<<<<< HEAD
     font-family: 'Fira', 'SF Mono', Monaco, 'Cascadia Code', 'Roboto Mono', Consolas, 'Courier New', monospace;
-=======
-    font-family:
-        "SF Mono", Monaco, "Cascadia Code", "Roboto Mono", Consolas,
-        "Courier New", monospace;
->>>>>>> 5d99b760
     font-size: 0.9em;
 }
 
@@ -761,13 +733,7 @@
 }
 
 .execution-count {
-<<<<<<< HEAD
     font-family: 'Fira', 'SF Mono', Monaco, 'Cascadia Code', 'Roboto Mono', Consolas, 'Courier New', monospace;
-=======
-    font-family:
-        "SF Mono", Monaco, "Cascadia Code", "Roboto Mono", Consolas,
-        "Courier New", monospace;
->>>>>>> 5d99b760
     font-size: 10px;
     color: #9ca3af;
 }
@@ -820,13 +786,7 @@
     padding: 12px 16px;
     margin: 8px 0;
     border-radius: 6px;
-<<<<<<< HEAD
     font-family: 'Fira', 'SF Mono', Monaco, 'Cascadia Code', 'Roboto Mono', Consolas, 'Courier New', monospace;
-=======
-    font-family:
-        "SF Mono", Monaco, "Cascadia Code", "Roboto Mono", Consolas,
-        "Courier New", monospace;
->>>>>>> 5d99b760
     font-size: 13px;
     white-space: pre-wrap;
     word-wrap: break-word;
@@ -850,13 +810,7 @@
     margin: 8px 0;
     border-radius: 6px;
     border: 1px solid #e5e7eb;
-<<<<<<< HEAD
     font-family: 'Fira', 'SF Mono', Monaco, 'Cascadia Code', 'Roboto Mono', Consolas, 'Courier New', monospace;
-=======
-    font-family:
-        "SF Mono", Monaco, "Cascadia Code", "Roboto Mono", Consolas,
-        "Courier New", monospace;
->>>>>>> 5d99b760
     font-size: 13px;
     white-space: pre-wrap;
     word-wrap: break-word;
@@ -869,13 +823,7 @@
     margin: 8px 0;
     border-radius: 6px;
     border: 1px solid #fecaca;
-<<<<<<< HEAD
     font-family: 'Fira', 'SF Mono', Monaco, 'Cascadia Code', 'Roboto Mono', Consolas, 'Courier New', monospace;
-=======
-    font-family:
-        "SF Mono", Monaco, "Cascadia Code", "Roboto Mono", Consolas,
-        "Courier New", monospace;
->>>>>>> 5d99b760
     font-size: 13px;
     white-space: pre-wrap;
     word-wrap: break-word;
@@ -1246,13 +1194,7 @@
 }
 
 .file-preview-content {
-<<<<<<< HEAD
     font-family: 'Fira', 'SF Mono', Monaco, 'Cascadia Code', 'Roboto Mono', Consolas, 'Courier New', monospace;
-=======
-    font-family:
-        "SF Mono", Monaco, "Cascadia Code", "Roboto Mono", Consolas,
-        "Courier New", monospace;
->>>>>>> 5d99b760
     font-size: 13px;
     white-space: pre-wrap;
     word-break: break-word;
@@ -1318,11 +1260,7 @@
 .settings-editor {
     width: 100%;
     height: 400px;
-<<<<<<< HEAD
     font-family: 'Fira', 'SF Mono', Monaco, monospace;
-=======
-    font-family: "SF Mono", Monaco, monospace;
->>>>>>> 5d99b760
     font-size: 13px;
     border: 1px solid #e5e7eb;
     border-radius: 6px;
@@ -1590,358 +1528,10 @@
     overflow-y: auto;
 }
 
-<<<<<<< HEAD
 @font-face {
   font-family: 'VeraMono';
   src: url('/fonts/VeraMono.ttf') format('truetype');
   font-weight: normal;
   font-style: normal;
   font-display: swap;
-=======
-/* Runtime Popup Styles (Modal-inspired) */
-.runtime-popup {
-    display: flex;
-    flex-direction: column;
-    gap: 0;
-    overflow-y: auto;
-}
-
-.runtime-popup-loading,
-.runtime-popup-error {
-    padding: 40px 20px;
-    text-align: center;
-    color: var(--text-secondary);
-}
-
-.runtime-section {
-    padding: 20px 0;
-    border-bottom: 1px solid #e5e7eb;
-}
-
-.runtime-section:last-child {
-    border-bottom: none;
-}
-
-.runtime-section-header {
-    display: flex;
-    justify-content: space-between;
-    align-items: center;
-    margin-bottom: 8px;
-}
-
-.runtime-section-title {
-    font-size: 16px;
-    font-weight: 600;
-    color: var(--mc-text-color);
-    margin: 0 0 12px 0;
-}
-
-.runtime-cost {
-    font-size: 14px;
-    color: #10b981;
-    font-weight: 500;
-}
-
-.runtime-kernel-status {
-    margin-bottom: 12px;
-    font-size: 14px;
-    color: var(--text-secondary);
-}
-
-.kernel-status-active {
-    font-weight: 600;
-    color: var(--mc-text-color);
-}
-
-.runtime-subtitle {
-    font-size: 13px;
-    color: var(--text-secondary);
-    margin-bottom: 16px;
-}
-
-.runtime-subtitle em {
-    font-style: italic;
-    color: var(--mc-text-color);
-}
-
-.runtime-metric {
-    display: flex;
-    justify-content: space-between;
-    align-items: center;
-    padding: 12px;
-    background: #f0f9ff;
-    border: 1px solid #0ea5e9;
-    border-radius: 8px;
-    margin-bottom: 20px;
-}
-
-.runtime-metric-label {
-    display: flex;
-    align-items: center;
-    font-size: 13px;
-    font-weight: 500;
-    color: #0369a1;
-}
-
-.runtime-metric-value {
-    text-align: right;
-}
-
-.runtime-subsection {
-    margin-top: 20px;
-}
-
-.runtime-subsection-header {
-    display: flex;
-    justify-content: space-between;
-    align-items: center;
-    margin-bottom: 12px;
-}
-
-.runtime-subsection-title {
-    font-size: 14px;
-    font-weight: 600;
-    color: var(--mc-text-color);
-    margin: 0;
-    display: flex;
-    align-items: center;
-}
-
-.runtime-icon-btn {
-    background: transparent;
-    border: none;
-    padding: 4px;
-    cursor: pointer;
-    color: var(--text-secondary);
-    display: flex;
-    align-items: center;
-    justify-content: center;
-    border-radius: 4px;
-    transition: all 0.2s ease;
-}
-
-.runtime-icon-btn:hover {
-    background: #f3f4f6;
-    color: var(--mc-text-color);
-}
-
-.runtime-env-list {
-    display: flex;
-    flex-direction: column;
-    gap: 8px;
-}
-
-.runtime-env-item {
-    display: flex;
-    align-items: center;
-    justify-content: space-between;
-    padding: 10px 12px;
-    border: 1px solid #e5e7eb;
-    border-radius: 6px;
-    transition: all 0.2s ease;
-}
-
-.runtime-env-item:hover {
-    border-color: #3b82f6;
-    background: #f8fafc;
-}
-
-.runtime-env-item.active {
-    border-color: #10b981;
-    background: #f0fdf4;
-}
-
-.runtime-env-info {
-    display: flex;
-    flex-direction: column;
-    gap: 4px;
-}
-
-.runtime-env-name {
-    font-weight: 500;
-    font-size: 14px;
-    color: var(--mc-text-color);
-}
-
-.runtime-env-meta {
-    display: flex;
-    align-items: center;
-    gap: 8px;
-}
-
-.runtime-env-version {
-    font-size: 12px;
-    color: #6b7280;
-}
-
-.runtime-env-type {
-    font-size: 10px;
-    color: #6b7280;
-    background: #f3f4f6;
-    padding: 2px 6px;
-    border-radius: 10px;
-}
-
-.runtime-env-path {
-    font-size: 11px;
-    color: #9ca3af;
-    font-family: monospace;
-}
-
-.runtime-gpu-list {
-    display: flex;
-    flex-direction: column;
-    gap: 8px;
-    margin-bottom: 12px;
-}
-
-.runtime-gpu-item {
-    display: flex;
-    align-items: center;
-    justify-content: space-between;
-    padding: 12px;
-    border: 1px solid #e5e7eb;
-    border-radius: 6px;
-    transition: all 0.2s ease;
-}
-
-.runtime-gpu-item:hover {
-    border-color: #8b5cf6;
-    background: #faf5ff;
-}
-
-.runtime-gpu-info {
-    display: flex;
-    flex-direction: column;
-    gap: 6px;
-}
-
-.runtime-gpu-header {
-    display: flex;
-    align-items: center;
-    gap: 8px;
-}
-
-.runtime-gpu-name {
-    font-weight: 500;
-    font-size: 14px;
-    color: var(--mc-text-color);
-}
-
-.runtime-status-badge {
-    display: inline-flex;
-    align-items: center;
-    gap: 4px;
-    font-size: 10px;
-    font-weight: 500;
-    padding: 3px 8px;
-    border-radius: 12px;
-    text-transform: capitalize;
-}
-
-.runtime-status-running {
-    background: #dcfce7;
-    color: #166534;
-}
-
-.runtime-status-stopped {
-    background: #f3f4f6;
-    color: #6b7280;
-}
-
-.runtime-status-starting {
-    background: #fef3c7;
-    color: #92400e;
-}
-
-.runtime-gpu-details {
-    display: flex;
-    align-items: center;
-    gap: 12px;
-    font-size: 12px;
-    color: #6b7280;
-}
-
-.runtime-gpu-type {
-    font-weight: 500;
-    color: #8b5cf6;
-}
-
-.runtime-gpu-region {
-    color: #6b7280;
-}
-
-.runtime-gpu-cost {
-    color: #10b981;
-    font-weight: 500;
-}
-
-.runtime-empty-state {
-    text-align: center;
-    padding: 24px 16px;
-    background: #f9fafb;
-    border: 1px dashed #d1d5db;
-    border-radius: 8px;
-}
-
-.runtime-btn {
-    padding: 8px 16px;
-    border: none;
-    border-radius: 6px;
-    font-size: 13px;
-    font-weight: 500;
-    cursor: pointer;
-    transition: all 0.2s ease;
-    display: inline-flex;
-    align-items: center;
-    justify-content: center;
-}
-
-.runtime-btn-primary {
-    background: #3b82f6;
-    color: white;
-}
-
-.runtime-btn-primary:hover {
-    background: #2563eb;
-}
-
-.runtime-btn-secondary {
-    background: #f3f4f6;
-    color: #374151;
-    border: 1px solid #d1d5db;
-}
-
-.runtime-btn-secondary:hover {
-    background: #e5e7eb;
-}
-
-.runtime-btn-sm {
-    padding: 5px 12px;
-    font-size: 12px;
-}
-
-.runtime-btn-link {
-    background: transparent;
-    color: #3b82f6;
-    padding: 6px 8px;
-    font-size: 13px;
-}
-
-.runtime-btn-link:hover {
-    background: #f0f9ff;
-    color: #2563eb;
-}
-
-.runtime-badge {
-    padding: 4px 10px;
-    font-size: 11px;
-    border-radius: 12px;
-    font-weight: 500;
-}
-
-.runtime-badge-success {
-    background: #10b981;
-    color: white;
->>>>>>> 5d99b760
 }