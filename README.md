# more-compute

<<<<<<< HEAD
[![PyPI version](https://badge.fury.io/py/more-compute.svg)](https://pypi.org/project/more-compute/)
[![Python 3.8+](https://img.shields.io/badge/python-3.8+-blue.svg)](https://www.python.org/downloads/)
[![License: MIT](https://img.shields.io/badge/License-MIT-yellow.svg)](LICENSE)

Interactive notebook environment for local Python development. Works with standard `.ipynb` files,
similar to Jupyter Lab but more awesome.
=======
An interactive notebook environment similar to Marimo and Google Colab that runs locally.
>>>>>>> c08bc651

## Installation

**Prerequisites:** [Node.js](https://nodejs.org/) >= 20.10.0 required for web interface

### Using uv (Recommended)

```bash
# macOS/Linux
curl -LsSf https://astral.sh/uv/install.sh | sh
uv tool install more-compute

# Windows
powershell -c "irm https://astral.sh/uv/install.ps1 | iex"
uv tool install more-compute
```

### Using pip

```bash
pip install more-compute

# Add to PATH if needed:
# macOS/Linux: echo 'export PATH="$HOME/.local/bin:$PATH"' >> ~/.bashrc
# Windows: See troubleshooting below
```

## Usage

```bash
more-compute notebook.ipynb  # Open existing notebook
more-compute                 # Create and open new notebook
more-compute --debug         # Show logs
```

Opens automatically at http://localhost:8000

## Troubleshooting

**Command not found:**
```bash
uv tool update-shell  # Fixes PATH automatically
```

**Manual PATH fix (macOS/Linux):**
```bash
echo 'export PATH="$HOME/.local/bin:$PATH"' >> ~/.bashrc
source ~/.bashrc
```

**Manual PATH fix (Windows):**
```powershell
$pythonScripts = python -c "import site; print(site.USER_BASE)"
$userPath = [Environment]::GetEnvironmentVariable("Path", "User")
[Environment]::SetEnvironmentVariable("Path", "$userPath;$pythonScripts\Scripts", "User")
# Restart PowerShell
```

**Port in use:**
```bash
export MORECOMPUTE_PORT=8080  # macOS/Linux
$env:MORECOMPUTE_PORT = "8080"  # Windows
```

## Development

```bash
git clone https://github.com/DannyMang/MORECOMPUTE.git
cd MORECOMPUTE
uv venv && source .venv/bin/activate
uv pip install -e .
cd frontend && npm install && cd ..
python kernel_run.py notebook.ipynb
```

## License

MIT - see [LICENSE](LICENSE)<|MERGE_RESOLUTION|>--- conflicted
+++ resolved
@@ -1,15 +1,10 @@
 # more-compute
 
-<<<<<<< HEAD
 [![PyPI version](https://badge.fury.io/py/more-compute.svg)](https://pypi.org/project/more-compute/)
 [![Python 3.8+](https://img.shields.io/badge/python-3.8+-blue.svg)](https://www.python.org/downloads/)
 [![License: MIT](https://img.shields.io/badge/License-MIT-yellow.svg)](LICENSE)
 
-Interactive notebook environment for local Python development. Works with standard `.ipynb` files,
-similar to Jupyter Lab but more awesome.
-=======
-An interactive notebook environment similar to Marimo and Google Colab that runs locally.
->>>>>>> c08bc651
+An interactive notebook environment, similar to Marimo and Google Colab, that runs locally. It works with standard `.ipynb` files, similar to Jupyter Lab but more awesome.
 
 ## Installation
 
